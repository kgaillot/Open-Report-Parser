--- conflicted
+++ resolved
@@ -155,13 +155,8 @@
   
 # Get command line options.
 my %options = ();
-<<<<<<< HEAD
 use constant { TS_IMAP => 0, TS_MESSAGE_FILE => 1, TS_XML_FILE => 2, TS_MBOX_FILE => 3 };
 GetOptions( \%options, 'd', 'r', 'x', 'm', 'e', 'i', 'delete', 'info' );
-=======
-use constant { TS_IMAP => 0, TS_MESSAGE_FILE => 1, TS_XML_FILE => 2, TS_MBOX_FILE => 3, TS_ZIP_FILE => 4 };
-GetOptions( \%options, 'd', 'r', 'x', 'm', 'e', 'i', 'z', 'delete' );
->>>>>>> 841f6903
 
 # Evaluate command line options
 my $source_options = 0;
